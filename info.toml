# INTRO

[[exercises]]
name = "intro1"
path = "exercises/intro/intro1.rs"
mode = "compile"
hint = """
Remove the I AM NOT DONE comment in the exercises/intro/intro1.rs file
to move on to the next exercise."""

[[exercises]]
name = "intro2"
path = "exercises/intro/intro2.rs"
mode = "compile"
hint = """
Add an argument after the format string."""

# VARIABLES

[[exercises]]
name = "variables1"
path = "exercises/variables/variables1.rs"
mode = "compile"
hint = """
The declaration in the first line in the main function is missing a keyword
that is needed in Rust to create a new variable binding."""

[[exercises]]
name = "variables2"
path = "exercises/variables/variables2.rs"
mode = "compile"
hint = """
The compiler message is saying that Rust cannot infer the type that the
variable binding `x` has with what is given here.
What happens if you annotate the first line in the main function with a type annotation?
What if you give x a value?
What if you do both?
What type should x be, anyway?
What if x is the same type as 10? What if it's a different type?"""

[[exercises]]
name = "variables3"
path = "exercises/variables/variables3.rs"
mode = "compile"
hint = """
Oops! In this exercise, we have a variable binding that we've created on
in the first line in the main function, and we're trying to use it in the next line,
but we haven't given it a value.
We can't print out something that isn't there; try giving x a value!
This is an error that can cause bugs that's very easy to make in any
programming language -- thankfully the Rust compiler has caught this for us!"""

[[exercises]]
name = "variables4"
path = "exercises/variables/variables4.rs"
mode = "compile"
hint = """
In Rust, variable bindings are immutable by default. But here we're trying
to reassign a different value to x! There's a keyword we can use to make
a variable binding mutable instead."""

[[exercises]]
name = "variables5"
path = "exercises/variables/variables5.rs"
mode = "compile"
hint = """
In variables4 we already learned how to make an immutable variable mutable
using a special keyword. Unfortunately this doesn't help us much in this exercise
because we want to assign a different typed value to an existing variable. Sometimes
you may also like to reuse existing variable names because you are just converting
values to different types like in this exercise.
Fortunately Rust has a powerful solution to this problem: 'Shadowing'!
You can read more about 'Shadowing' in the book's section 'Variables and Mutability':
https://doc.rust-lang.org/book/ch03-01-variables-and-mutability.html#shadowing
Try to solve this exercise afterwards using this technique."""

[[exercises]]
name = "variables6"
path = "exercises/variables/variables6.rs"
mode = "compile"
hint = """
We know about variables and mutability, but there is another important type of
variable available: constants.
Constants are always immutable and they are declared with keyword 'const' rather
than keyword 'let'.
Constants types must also always be annotated.

Read more about constants and the differences between variables and constants under 'Constants' in the book's section 'Variables and Mutability':
https://doc.rust-lang.org/book/ch03-01-variables-and-mutability.html#constants
"""

# FUNCTIONS

[[exercises]]
name = "functions1"
path = "exercises/functions/functions1.rs"
mode = "compile"
hint = """
This main function is calling a function that it expects to exist, but the
function doesn't exist. It expects this function to have the name `call_me`.
It expects this function to not take any arguments and not return a value.
Sounds a lot like `main`, doesn't it?"""

[[exercises]]
name = "functions2"
path = "exercises/functions/functions2.rs"
mode = "compile"
hint = """
Rust requires that all parts of a function's signature have type annotations,
but `call_me` is missing the type annotation of `num`."""

[[exercises]]
name = "functions3"
path = "exercises/functions/functions3.rs"
mode = "compile"
hint = """
This time, the function *declaration* is okay, but there's something wrong
with the place where we're calling the function.
As a reminder, you can freely play around with different solutions in Rustlings!
Watch mode will only jump to the next exercise if you remove the I AM NOT DONE comment."""

[[exercises]]
name = "functions4"
path = "exercises/functions/functions4.rs"
mode = "compile"
hint = """
The error message points to the function `sale_price` and says it expects a type
after the `->`. This is where the function's return type should be -- take a look at
the `is_even` function for an example!

Also: Did you figure out that, technically, u32 would be the more fitting type
for the prices here, since they can't be negative? If so, kudos!"""

[[exercises]]
name = "functions5"
path = "exercises/functions/functions5.rs"
mode = "compile"
hint = """
This is a really common error that can be fixed by removing one character.
It happens because Rust distinguishes between expressions and statements: expressions return a value based on their operand(s), and statements simply return a () type which behaves just like `void` in C/C++ language.
We want to return a value of `i32` type from the `square` function, but it is returning a `()` type...
They are not the same. There are two solutions:
1. Add a `return` ahead of `num * num;`
2. remove `;`, make it to be `num * num`"""

# IF

[[exercises]]
name = "if1"
path = "exercises/if/if1.rs"
mode = "test"
hint = """
It's possible to do this in one line if you would like!
Some similar examples from other languages:
- In C(++) this would be: `a > b ? a : b`
- In Python this would be:  `a if a > b else b`
Remember in Rust that:
- the `if` condition does not need to be surrounded by parentheses
- `if`/`else` conditionals are expressions
- Each condition is followed by a `{}` block."""

[[exercises]]
name = "if2"
path = "exercises/if/if2.rs"
mode = "test"
hint = """
For that first compiler error, it's important in Rust that each conditional
block returns the same type! To get the tests passing, you will need a couple
conditions checking different input values."""

[[exercises]]
name = "if3"
path = "exercises/if/if3.rs"
mode = "test"
hint = """
In Rust, every arm of an `if` expression has to return the same type of value. Make sure the type is consistent across all arms."""

# QUIZ 1

[[exercises]]
name = "quiz1"
path = "exercises/quiz1.rs"
mode = "test"
hint = "No hints this time ;)"

# PRIMITIVE TYPES

[[exercises]]
name = "primitive_types1"
path = "exercises/primitive_types/primitive_types1.rs"
mode = "compile"
hint = "No hints this time ;)"

[[exercises]]
name = "primitive_types2"
path = "exercises/primitive_types/primitive_types2.rs"
mode = "compile"
hint = "No hints this time ;)"

[[exercises]]
name = "primitive_types3"
path = "exercises/primitive_types/primitive_types3.rs"
mode = "compile"
hint = """
There's a shorthand to initialize Arrays with a certain size that does not
require you to type in 100 items (but you certainly can if you want!).
For example, you can do:
let array = ["Are we there yet?"; 10];

Bonus: what are some other things you could have that would return true
for `a.len() >= 100`?"""

[[exercises]]
name = "primitive_types4"
path = "exercises/primitive_types/primitive_types4.rs"
mode = "test"
hint = """
Take a look at the Understanding Ownership -> Slices -> Other Slices section of the book:
https://doc.rust-lang.org/book/ch04-03-slices.html
and use the starting and ending (plus one) indices of the items in the Array
that you want to end up in the slice.

If you're curious why the first argument of `assert_eq!` does not
have an ampersand for a reference since the second argument is a
reference, take a look at the coercion chapter of the nomicon:
https://doc.rust-lang.org/nomicon/coercions.html"""

[[exercises]]
name = "primitive_types5"
path = "exercises/primitive_types/primitive_types5.rs"
mode = "compile"
hint = """
Take a look at the Data Types -> The Tuple Type section of the book:
https://doc.rust-lang.org/book/ch03-02-data-types.html#the-tuple-type
Particularly the part about destructuring (second to last example in the section).
You'll need to make a pattern to bind `name` and `age` to the appropriate parts
of the tuple. You can do it!!"""

[[exercises]]
name = "primitive_types6"
path = "exercises/primitive_types/primitive_types6.rs"
mode = "test"
hint = """
While you could use a destructuring `let` for the tuple here, try
indexing into it instead, as explained in the last example of the
Data Types -> The Tuple Type section of the book:
https://doc.rust-lang.org/book/ch03-02-data-types.html#the-tuple-type
Now you have another tool in your toolbox!"""

# VECS

[[exercises]]
name = "vecs1"
path = "exercises/vecs/vecs1.rs"
mode = "test"
hint = """
In Rust, there are two ways to define a Vector.
1. One way is to use the `Vec::new()` function to create a new vector
  and fill it with the `push()` method.
2. The second way, which is simpler is to use the `vec![]` macro and
  define your elements inside the square brackets.
Check this chapter: https://doc.rust-lang.org/stable/book/ch08-01-vectors.html
of the Rust book to learn more.
"""

[[exercises]]
name = "vecs2"
path = "exercises/vecs/vecs2.rs"
mode = "test"
hint = """
<<<<<<< HEAD
In the first function we are looping over the Vector and getting a reference to one `element` at a time.
To modify the value of that `element` we need to use the * dereference operator. You can learn more in this chapter of the Rust book:
https://doc.rust-lang.org/stable/book/ch08-01-vectors.html#iterating-over-the-values-in-a-vector
=======
Hint 1: In the code, the variable `element` represents an item from the Vec as it is being iterated.
Can you try multiplying this?
>>>>>>> a5fe578e

In the second function this dereferencing is not necessary, because the map function expects the new value to be returned.

After you've completed both functions, decide for yourself which approach you like better.
What do you think is the more commonly used pattern under Rust developers?
"""

# MOVE SEMANTICS

[[exercises]]
name = "move_semantics1"
path = "exercises/move_semantics/move_semantics1.rs"
mode = "test"
hint = """
So you've got the "cannot borrow immutable local variable `vec` as mutable" error on the line
where we push an element to the vector, right?
The fix for this is going to be adding one keyword, and the addition is NOT on the line where
we push to the vector (where the error is).

Also: Try accessing `vec0` after having called `fill_vec()`. See what happens!"""

[[exercises]]
name = "move_semantics2"
path = "exercises/move_semantics/move_semantics2.rs"
mode = "test"
hint = """
When running this exercise for the first time, you'll notice an error about
"borrow of moved value". In Rust, when an argument is passed to a function and
it's not explicitly returned, you can't use the original variable anymore.
We call this "moving" a variable. When we pass `vec0` into `fill_vec`, it's being
"moved" into `vec1`, meaning we can't access `vec0` anymore after the fact.
Rust provides a couple of different ways to mitigate this issue, feel free to try them all:
1. You could make another, separate version of the data that's in `vec0` and pass that
   to `fill_vec` instead.
2. Make `fill_vec` borrow its argument instead of taking ownership of it,
   and then copy the data within the function (`vec.clone()`) in order to return an owned
   `Vec<i32>`.
"""

[[exercises]]
name = "move_semantics3"
path = "exercises/move_semantics/move_semantics3.rs"
mode = "test"
hint = """
The difference between this one and the previous ones is that the first line
of `fn fill_vec` that had `let mut vec = vec;` is no longer there. You can,
instead of adding that line back, add `mut` in one place that will change
an existing binding to be a mutable binding instead of an immutable one :)"""

[[exercises]]
name = "move_semantics4"
path = "exercises/move_semantics/move_semantics4.rs"
mode = "test"
hint = """
Stop reading whenever you feel like you have enough direction :) Or try
doing one step and then fixing the compiler errors that result!
So the end goal is to:
   - get rid of the first line in main that creates the new vector
   - so then `vec0` doesn't exist, so we can't pass it to `fill_vec`
   - `fill_vec` has had its signature changed, which our call should reflect
   - since we're not creating a new vec in `main` anymore, we need to create
     a new vec in `fill_vec`, and fill it with the expected values"""

[[exercises]]
name = "move_semantics5"
path = "exercises/move_semantics/move_semantics5.rs"
mode = "compile"
hint = """
Carefully reason about the range in which each mutable reference is in
scope. Does it help to update the value of referent (x) immediately after
the mutable reference is taken? Read more about 'Mutable References'
in the book's section References and Borrowing':
https://doc.rust-lang.org/book/ch04-02-references-and-borrowing.html#mutable-references.
"""

[[exercises]]
name = "move_semantics6"
path = "exercises/move_semantics/move_semantics6.rs"
mode = "compile"
hint = """
To find the answer, you can consult the book section "References and Borrowing":
https://doc.rust-lang.org/stable/book/ch04-02-references-and-borrowing.html
The first problem is that `get_char` is taking ownership of the string.
So `data` is moved and can't be used for `string_uppercase`
`data` is moved to `get_char` first, meaning that `string_uppercase` cannot manipulate the data.
Once you've fixed that, `string_uppercase`'s function signature will also need to be adjusted.
Can you figure out how?

Another hint: it has to do with the `&` character."""

# STRUCTS

[[exercises]]
name = "structs1"
path = "exercises/structs/structs1.rs"
mode = "test"
hint = """
Rust has more than one type of struct. Three actually, all variants are used to package related data together.
There are normal (or classic) structs. These are named collections of related data stored in fields.
Tuple structs are basically just named tuples.
Finally, Unit-like structs. These don't have any fields and are useful for generics.

In this exercise you need to complete and implement one of each kind.
Read more about structs in The Book: https://doc.rust-lang.org/book/ch05-01-defining-structs.html"""

[[exercises]]
name = "structs2"
path = "exercises/structs/structs2.rs"
mode = "test"
hint = """
Creating instances of structs is easy, all you need to do is assign some values to its fields.
There are however some shortcuts that can be taken when instantiating structs.
Have a look in The Book, to find out more: https://doc.rust-lang.org/stable/book/ch05-01-defining-structs.html#creating-instances-from-other-instances-with-struct-update-syntax"""

[[exercises]]
name = "structs3"
path = "exercises/structs/structs3.rs"
mode = "test"
hint = """
For is_international: What makes a package international? Seems related to the places it goes through right?

For get_fees: This method takes an additional argument, is there a field in the Package struct that this relates to?

Have a look in The Book, to find out more about method implementations: https://doc.rust-lang.org/book/ch05-03-method-syntax.html"""

# ENUMS

[[exercises]]
name = "enums1"
path = "exercises/enums/enums1.rs"
mode = "compile"
hint = "No hints this time ;)"

[[exercises]]
name = "enums2"
path = "exercises/enums/enums2.rs"
mode = "compile"
hint = """
You can create enumerations that have different variants with different types
such as no data, anonymous structs, a single string, tuples, ...etc"""

[[exercises]]
name = "enums3"
path = "exercises/enums/enums3.rs"
mode = "test"
hint = """
As a first step, you can define enums to compile this code without errors.
and then create a match expression in `process()`.
Note that you need to deconstruct some message variants
in the match expression to get value in the variant."""

# STRINGS

[[exercises]]
name = "strings1"
path = "exercises/strings/strings1.rs"
mode = "compile"
hint = """
The `current_favorite_color` function is currently returning a string slice with the `'static`
lifetime. We know this because the data of the string lives in our code itself -- it doesn't
come from a file or user input or another program -- so it will live as long as our program
lives. But it is still a string slice. There's one way to create a `String` by converting a
string slice covered in the Strings chapter of the book, and another way that uses the `From`
trait."""

[[exercises]]
name = "strings2"
path = "exercises/strings/strings2.rs"
mode = "compile"
hint = """
Yes, it would be really easy to fix this by just changing the value bound to `word` to be a
string slice instead of a `String`, wouldn't it?? There is a way to add one character to the
if statement, though, that will coerce the `String` into a string slice.

Side note: If you're interested in learning about how this kind of reference conversion works, you can jump ahead in the book and read this part in the smart pointers chapter: https://doc.rust-lang.org/stable/book/ch15-02-deref.html#implicit-deref-coercions-with-functions-and-methods"""

[[exercises]]
name = "strings3"
path = "exercises/strings/strings3.rs"
mode = "test"
hint = """
There's tons of useful standard library functions for strings. Let's try and use some of
them: <https://doc.rust-lang.org/std/string/struct.String.html#method.trim>!

For the compose_me method: You can either use the `format!` macro, or convert the string
slice into an owned string, which you can then freely extend."""

[[exercises]]
name = "strings4"
path = "exercises/strings/strings4.rs"
mode = "compile"
hint = "No hints this time ;)"

# MODULES

[[exercises]]
name = "modules1"
path = "exercises/modules/modules1.rs"
mode = "compile"
hint = """
Everything is private in Rust by default-- but there's a keyword we can use
to make something public! The compiler error should point to the thing that
needs to be public."""

[[exercises]]
name = "modules2"
path = "exercises/modules/modules2.rs"
mode = "compile"
hint = """
The delicious_snacks module is trying to present an external interface that is
different than its internal structure (the `fruits` and `veggies` modules and
associated constants). Complete the `use` statements to fit the uses in main and
find the one keyword missing for both constants.
Learn more at https://doc.rust-lang.org/book/ch07-04-bringing-paths-into-scope-with-the-use-keyword.html#re-exporting-names-with-pub-use"""

[[exercises]]
name = "modules3"
path = "exercises/modules/modules3.rs"
mode = "compile"
hint = """
UNIX_EPOCH and SystemTime are declared in the std::time module. Add a use statement
for these two to bring them into scope. You can use nested paths or the glob
operator to bring these two in using only one line."""

# HASHMAPS

[[exercises]]
name = "hashmaps1"
path = "exercises/hashmaps/hashmaps1.rs"
mode = "test"
hint = """
Hint 1: Take a look at the return type of the function to figure out
  the type for the `basket`.
Hint 2: Number of fruits should be at least 5. And you have to put
  at least three different types of fruits.
"""

[[exercises]]
name = "hashmaps2"
path = "exercises/hashmaps/hashmaps2.rs"
mode = "test"
hint = """
Use the `entry()` and `or_insert()` methods of `HashMap` to achieve this.
Learn more at https://doc.rust-lang.org/stable/book/ch08-03-hash-maps.html#only-inserting-a-value-if-the-key-has-no-value
"""

[[exercises]]
name = "hashmaps3"
path = "exercises/hashmaps/hashmaps3.rs"
mode = "test"
hint = """
Hint 1: Use the `entry()` and `or_insert()` methods of `HashMap` to insert entries corresponding to each team in the scores table.
Learn more at https://doc.rust-lang.org/stable/book/ch08-03-hash-maps.html#only-inserting-a-value-if-the-key-has-no-value
Hint 2: If there is already an entry for a given key, the value returned by `entry()` can be updated based on the existing value.
Learn more at https://doc.rust-lang.org/book/ch08-03-hash-maps.html#updating-a-value-based-on-the-old-value
"""

# QUIZ 2

[[exercises]]
name = "quiz2"
path = "exercises/quiz2.rs"
mode = "test"
hint = "No hints this time ;)"

# OPTIONS

[[exercises]]
name = "options1"
path = "exercises/options/options1.rs"
mode = "test"
hint = """
Options can have a Some value, with an inner value, or a None value, without an inner value.
There's multiple ways to get at the inner value, you can use unwrap, or pattern match. Unwrapping
is the easiest, but how do you do it safely so that it doesn't panic in your face later?"""

[[exercises]]
name = "options2"
path = "exercises/options/options2.rs"
mode = "test"
hint = """
check out:
https://doc.rust-lang.org/rust-by-example/flow_control/if_let.html
https://doc.rust-lang.org/rust-by-example/flow_control/while_let.html

Remember that Options can be stacked in if let and while let.
For example: Some(Some(variable)) = variable2
Also see Option::flatten
"""

[[exercises]]
name = "options3"
path = "exercises/options/options3.rs"
mode = "compile"
hint = """
The compiler says a partial move happened in the `match`
statement. How can this be avoided? The compiler shows the correction
needed. After making the correction as suggested by the compiler, do
read: https://doc.rust-lang.org/std/keyword.ref.html"""

# ERROR HANDLING

[[exercises]]
name = "errors1"
path = "exercises/error_handling/errors1.rs"
mode = "test"
hint = """
`Ok` and `Err` are one of the variants of `Result`, so what the tests are saying
is that `generate_nametag_text` should return a `Result` instead of an
`Option`.

To make this change, you'll need to:
   - update the return type in the function signature to be a Result<String, String> that
     could be the variants `Ok(String)` and `Err(String)`
   - change the body of the function to return `Ok(stuff)` where it currently
     returns `Some(stuff)`
   - change the body of the function to return `Err(error message)` where it
     currently returns `None`"""

[[exercises]]
name = "errors2"
path = "exercises/error_handling/errors2.rs"
mode = "test"
hint = """
One way to handle this is using a `match` statement on
`item_quantity.parse::<i32>()` where the cases are `Ok(something)` and
`Err(something)`. This pattern is very common in Rust, though, so there's
a `?` operator that does pretty much what you would make that match statement
do for you! Take a look at this section of the Error Handling chapter:
https://doc.rust-lang.org/book/ch09-02-recoverable-errors-with-result.html#a-shortcut-for-propagating-errors-the--operator
and give it a try!"""

[[exercises]]
name = "errors3"
path = "exercises/error_handling/errors3.rs"
mode = "compile"
hint = """
If other functions can return a `Result`, why shouldn't `main`? It's a fairly common
convention to return something like Result<(), ErrorType> from your main function.
The unit (`()`) type is there because nothing is really needed in terms of positive
results."""

[[exercises]]
name = "errors4"
path = "exercises/error_handling/errors4.rs"
mode = "test"
hint = """
`PositiveNonzeroInteger::new` is always creating a new instance and returning an `Ok` result.
It should be doing some checking, returning an `Err` result if those checks fail, and only
returning an `Ok` result if those checks determine that everything is... okay :)"""

[[exercises]]
name = "errors5"
path = "exercises/error_handling/errors5.rs"
mode = "compile"
hint = """
There are two different possible `Result` types produced within `main()`, which are
propagated using `?` operators. How do we declare a return type from `main()` that allows both?

Under the hood, the `?` operator calls `From::from` on the error value to convert it to a boxed
trait object, a `Box<dyn error::Error>`. This boxed trait object is polymorphic, and since all
errors implement the `error::Error` trait, we can capture lots of different errors in one "Box"
object.

Check out this section of the book:
https://doc.rust-lang.org/book/ch09-02-recoverable-errors-with-result.html#a-shortcut-for-propagating-errors-the--operator

Read more about boxing errors:
https://doc.rust-lang.org/stable/rust-by-example/error/multiple_error_types/boxing_errors.html

Read more about using the `?` operator with boxed errors:
https://doc.rust-lang.org/stable/rust-by-example/error/multiple_error_types/reenter_question_mark.html
"""

[[exercises]]
name = "errors6"
path = "exercises/error_handling/errors6.rs"
mode = "test"
hint = """
This exercise uses a completed version of `PositiveNonzeroInteger` from
errors4.

Below the line that TODO asks you to change, there is an example of using
the `map_err()` method on a `Result` to transform one type of error into
another. Try using something similar on the `Result` from `parse()`. You
might use the `?` operator to return early from the function, or you might
use a `match` expression, or maybe there's another way!

You can create another function inside `impl ParsePosNonzeroError` to use
with `map_err()`.

Read more about `map_err()` in the `std::result` documentation:
https://doc.rust-lang.org/std/result/enum.Result.html#method.map_err"""

# Generics

[[exercises]]
name = "generics1"
path = "exercises/generics/generics1.rs"
mode = "compile"
hint = """
Vectors in Rust make use of generics to create dynamically sized arrays of any type.
You need to tell the compiler what type we are pushing onto this vector."""

[[exercises]]
name = "generics2"
path = "exercises/generics/generics2.rs"
mode = "test"
hint = """
Currently we are wrapping only values of type 'u32'.
Maybe we could update the explicit references to this data type somehow?

If you are still stuck https://doc.rust-lang.org/stable/book/ch10-01-syntax.html#in-method-definitions
"""

# TRAITS

[[exercises]]
name = "traits1"
path = "exercises/traits/traits1.rs"
mode = "test"
hint = """
A discussion about Traits in Rust can be found at:
https://doc.rust-lang.org/book/ch10-02-traits.html
"""

[[exercises]]
name = "traits2"
path = "exercises/traits/traits2.rs"
mode = "test"
hint = """
Notice how the trait takes ownership of 'self',and returns `Self`.
Try mutating the incoming string vector. Have a look at the tests to see
what the result should look like!

Vectors provide suitable methods for adding an element at the end. See
the documentation at: https://doc.rust-lang.org/std/vec/struct.Vec.html"""

[[exercises]]
name = "traits3"
path = "exercises/traits/traits3.rs"
mode = "test"
hint = """
Traits can have a default implementation for functions. Structs that implement
the trait can then use the default version of these functions if they choose not
implement the function themselves.

See the documentation at: https://doc.rust-lang.org/book/ch10-02-traits.html#default-implementations
"""

[[exercises]]
name = "traits4"
path = "exercises/traits/traits4.rs"
mode = "test"
hint = """
Instead of using concrete types as parameters you can use traits. Try replacing the
'??' with 'impl <what goes here?>'

See the documentation at: https://doc.rust-lang.org/book/ch10-02-traits.html#traits-as-parameters
"""

[[exercises]]
name = "traits5"
path = "exercises/traits/traits5.rs"
mode = "compile"
hint = """
To ensure a parameter implements multiple traits use the '+ syntax'. Try replacing the
'??' with 'impl <> + <>'.

See the documentation at: https://doc.rust-lang.org/book/ch10-02-traits.html#specifying-multiple-trait-bounds-with-the--syntax
"""

# QUIZ 3

[[exercises]]
name = "quiz3"
path = "exercises/quiz3.rs"
mode = "test"
hint = """
To find the best solution to this challenge you're going to need to think back to your
knowledge of traits, specifically Trait Bound Syntax -  you may also need this: `use std::fmt::Display;`."""

# LIFETIMES

[[exercises]]
name = "lifetimes1"
path = "exercises/lifetimes/lifetimes1.rs"
mode = "compile"
hint = """
Let the compiler guide you. Also take a look at the book if you need help:
https://doc.rust-lang.org/book/ch10-03-lifetime-syntax.html"""

[[exercises]]
name = "lifetimes2"
path = "exercises/lifetimes/lifetimes2.rs"
mode = "compile"
hint = """
Remember that the generic lifetime 'a will get the concrete lifetime that is equal to the smaller of the lifetimes of x and y.
You can take at least two paths to achieve the desired result while keeping the inner block:
1. Move the string2 declaration to make it live as long as string1 (how is result declared?)
2. Move println! into the inner block"""

[[exercises]]
name = "lifetimes3"
path = "exercises/lifetimes/lifetimes3.rs"
mode = "compile"
hint = """
If you use a lifetime annotation in a struct's fields, where else does it need to be added?"""

# TESTS

[[exercises]]
name = "tests1"
path = "exercises/tests/tests1.rs"
mode = "test"
hint = """
You don't even need to write any code to test -- you can just test values and run that, even
though you wouldn't do that in real life :) `assert!` is a macro that needs an argument.
Depending on the value of the argument, `assert!` will do nothing (in which case the test will
pass) or `assert!` will panic (in which case the test will fail). So try giving different values
to `assert!` and see which ones compile, which ones pass, and which ones fail :)"""

[[exercises]]
name = "tests2"
path = "exercises/tests/tests2.rs"
mode = "test"
hint = """
Like the previous exercise, you don't need to write any code to get this test to compile and
run. `assert_eq!` is a macro that takes two arguments and compares them. Try giving it two
values that are equal! Try giving it two arguments that are different! Try giving it two values
that are of different types! Try switching which argument comes first and which comes second!"""

[[exercises]]
name = "tests3"
path = "exercises/tests/tests3.rs"
mode = "test"
hint = """
You can call a function right where you're passing arguments to `assert!` -- so you could do
something like `assert!(having_fun())`. If you want to check that you indeed get false, you
can negate the result of what you're doing using `!`, like `assert!(!having_fun())`."""

[[exercises]]
name = "tests4"
path = "exercises/tests/tests4.rs"
mode = "test"
hint = """
We expect method `Rectangle::new()` to panic for negative values.
To handle that you need to add a special attribute to the test function.
You can refer to the docs:
https://doc.rust-lang.org/stable/book/ch11-01-writing-tests.html#checking-for-panics-with-should_panic"""

# STANDARD LIBRARY TYPES

[[exercises]]
name = "iterators1"
path = "exercises/iterators/iterators1.rs"
mode = "compile"
hint = """
Step 1:
We need to apply something to the collection `my_fav_fruits` before we start to go through
it. What could that be? Take a look at the struct definition for a vector for inspiration:
https://doc.rust-lang.org/std/vec/struct.Vec.html
Step 2 & step 3:
Very similar to the lines above and below. You've got this!
Step 4:
An iterator goes through all elements in a collection, but what if we've run out of
elements? What should we expect here? If you're stuck, take a look at
https://doc.rust-lang.org/std/iter/trait.Iterator.html for some ideas.
"""

[[exercises]]
name = "iterators2"
path = "exercises/iterators/iterators2.rs"
mode = "test"
hint = """
Step 1
The variable `first` is a `char`. It needs to be capitalized and added to the
remaining characters in `c` in order to return the correct `String`.
The remaining characters in `c` can be viewed as a string slice using the
`as_str` method.
The documentation for `char` contains many useful methods.
https://doc.rust-lang.org/std/primitive.char.html

Step 2
Create an iterator from the slice. Transform the iterated values by applying
the `capitalize_first` function. Remember to collect the iterator.

Step 3.
This is surprisingly similar to the previous solution. Collect is very powerful
and very general. Rust just needs to know the desired type."""

[[exercises]]
name = "iterators3"
path = "exercises/iterators/iterators3.rs"
mode = "test"
hint = """
The divide function needs to return the correct error when even division is not
possible.

The division_results variable needs to be collected into a collection type.

The result_with_list function needs to return a single Result where the success
case is a vector of integers and the failure case is a DivisionError.

The list_of_results function needs to return a vector of results.

See https://doc.rust-lang.org/std/iter/trait.Iterator.html#method.collect for how
the `FromIterator` trait is used in `collect()`. This trait is REALLY powerful! It
can make the solution to this exercise infinitely easier."""

[[exercises]]
name = "iterators4"
path = "exercises/iterators/iterators4.rs"
mode = "test"
hint = """
In an imperative language, you might write a for loop that updates
a mutable variable. Or, you might write code utilizing recursion
and a match clause. In Rust you can take another functional
approach, computing the factorial elegantly with ranges and iterators.

Hint 2: Check out the `fold` and `rfold` methods!"""

[[exercises]]
name = "iterators5"
path = "exercises/iterators/iterators5.rs"
mode = "test"
hint = """
The documentation for the std::iter::Iterator trait contains numerous methods
that would be helpful here.

The collection variable in count_collection_iterator is a slice of HashMaps. It
needs to be converted into an iterator in order to use the iterator methods.

The fold method can be useful in the count_collection_iterator function.

For a further challenge, consult the documentation for Iterator to find
a different method that could make your code more compact than using fold."""

# SMART POINTERS

[[exercises]]
name = "box1"
path = "exercises/smart_pointers/box1.rs"
mode = "test"
hint = """
Step 1
The compiler's message should help: since we cannot store the value of the actual type
when working with recursive types, we need to store a reference (pointer) to its value.
We should, therefore, place our `List` inside a `Box`. More details in the book here:
https://doc.rust-lang.org/book/ch15-01-box.html#enabling-recursive-types-with-boxes

Step 2
Creating an empty list should be fairly straightforward (hint: peek at the assertions).
For a non-empty list keep in mind that we want to use our Cons "list builder".
Although the current list is one of integers (i32), feel free to change the definition
and try other types!
"""

[[exercises]]
name = "rc1"
path = "exercises/smart_pointers/rc1.rs"
mode = "compile"
hint = """
This is a straightforward exercise to use the Rc<T> type. Each Planet has
ownership of the Sun, and uses Rc::clone() to increment the reference count of the Sun.
After using drop() to move the Planets out of scope individually, the reference count goes down.
In the end the sun only has one reference again, to itself. See more at:
https://doc.rust-lang.org/book/ch15-04-rc.html

* Unfortunately Pluto is no longer considered a planet :(
"""

[[exercises]]
name = "arc1"
path = "exercises/smart_pointers/arc1.rs"
mode = "compile"
hint = """
Make `shared_numbers` be an `Arc` from the numbers vector. Then, in order
to avoid creating a copy of `numbers`, you'll need to create `child_numbers`
inside the loop but still in the main thread.

`child_numbers` should be a clone of the Arc of the numbers instead of a
thread-local copy of the numbers.

This is a simple exercise if you understand the underlying concepts, but if this
is too much of a struggle, consider reading through all of Chapter 16 in the book:
https://doc.rust-lang.org/stable/book/ch16-00-concurrency.html
"""

[[exercises]]
name = "cow1"
path = "exercises/smart_pointers/cow1.rs"
mode = "test"
hint = """
If Cow already owns the data it doesn't need to clone it when to_mut() is called.

Check out https://doc.rust-lang.org/std/borrow/enum.Cow.html for documentation
on the `Cow` type.
"""

# THREADS

[[exercises]]
name = "threads1"
path = "exercises/threads/threads1.rs"
mode = "compile"
hint = """
`JoinHandle` is a struct that is returned from a spawned thread:
https://doc.rust-lang.org/std/thread/fn.spawn.html

A challenge with multi-threaded applications is that the main thread can
finish before the spawned threads are completed.
https://doc.rust-lang.org/book/ch16-01-threads.html#waiting-for-all-threads-to-finish-using-join-handles

Use the JoinHandles to wait for each thread to finish and collect their results.
https://doc.rust-lang.org/std/thread/struct.JoinHandle.html
"""

[[exercises]]
name = "threads2"
path = "exercises/threads/threads2.rs"
mode = "compile"
hint = """
`Arc` is an Atomic Reference Counted pointer that allows safe, shared access
to **immutable** data. But we want to *change* the number of `jobs_completed`
so we'll need to also use another type that will only allow one thread to
mutate the data at a time. Take a look at this section of the book:
https://doc.rust-lang.org/book/ch16-03-shared-state.html#atomic-reference-counting-with-arct
and keep reading if you'd like more hints :)


Do you now have an `Arc` `Mutex` `JobStatus` at the beginning of main? Like:
`let status = Arc::new(Mutex::new(JobStatus { jobs_completed: 0 }));`
Similar to the code in the example in the book that happens after the text
that says "Sharing a Mutex<T> Between Multiple Threads". If not, give that a try! If you
do and would like more hints, keep reading!!


Make sure neither of your threads are holding onto the lock of the mutex
while they are sleeping, since this will prevent the other thread from
being allowed to get the lock. Locks are automatically released when
they go out of scope.

If you've learned from the sample solutions, I encourage you to come
back to this exercise and try it again in a few days to reinforce
what you've learned :)"""

[[exercises]]
name = "threads3"
path = "exercises/threads/threads3.rs"
mode = "compile"
hint = """
An alternate way to handle concurrency between threads is to use
a mpsc (multiple producer, single consumer) channel to communicate.
With both a sending end and a receiving end, it's possible to
send values in one thread and receive them in another.
Multiple producers are possible by using clone() to create a duplicate
of the original sending end.
See https://doc.rust-lang.org/book/ch16-02-message-passing.html for more info.
"""

# MACROS

[[exercises]]
name = "macros1"
path = "exercises/macros/macros1.rs"
mode = "compile"
hint = """
When you call a macro, you need to add something special compared to a
regular function call. If you're stuck, take a look at what's inside
`my_macro`."""

[[exercises]]
name = "macros2"
path = "exercises/macros/macros2.rs"
mode = "compile"
hint = """
Macros don't quite play by the same rules as the rest of Rust, in terms of
what's available where.

Unlike other things in Rust, the order of "where you define a macro" versus
"where you use it" actually matters."""

[[exercises]]
name = "macros3"
path = "exercises/macros/macros3.rs"
mode = "compile"
hint = """
In order to use a macro outside of its module, you need to do something
special to the module to lift the macro out into its parent.

The same trick also works on "extern crate" statements for crates that have
exported macros, if you've seen any of those around."""

[[exercises]]
name = "macros4"
path = "exercises/macros/macros4.rs"
mode = "compile"
hint = """
You only need to add a single character to make this compile.
The way macros are written, it wants to see something between each
"macro arm", so it can separate them.

That's all the macro exercises we have in here, but it's barely even
scratching the surface of what you can do with Rust's macros. For a more
thorough introduction, you can have a read through the little book of Rust
macros: https://veykril.github.io/tlborm/"""

#  CLIPPY

[[exercises]]
name = "clippy1"
path = "exercises/clippy/clippy1.rs"
mode = "clippy"
hint = """
Rust stores the highest precision version of any long or infinite precision
mathematical constants in the Rust standard library.
https://doc.rust-lang.org/stable/std/f32/consts/index.html

We may be tempted to use our own approximations for certain mathematical constants,
but clippy recognizes those imprecise mathematical constants as a source of
potential error.
See the suggestions of the clippy warning in compile output and use the
appropriate replacement constant from std::f32::consts..."""

[[exercises]]
name = "clippy2"
path = "exercises/clippy/clippy2.rs"
mode = "clippy"
hint = """
`for` loops over Option values are more clearly expressed as an `if let`"""

[[exercises]]
name = "clippy3"
path = "exercises/clippy/clippy3.rs"
mode = "clippy"
hint = "No hints this time!"

# TYPE CONVERSIONS

[[exercises]]
name = "using_as"
path = "exercises/conversions/using_as.rs"
mode = "test"
hint = """
Use the `as` operator to cast one of the operands in the last line of the
`average` function into the expected return type."""

[[exercises]]
name = "from_into"
path = "exercises/conversions/from_into.rs"
mode = "test"
hint = """
Follow the steps provided right before the `From` implementation"""

[[exercises]]
name = "from_str"
path = "exercises/conversions/from_str.rs"
mode = "test"
hint = """
The implementation of FromStr should return an Ok with a Person object,
or an Err with an error if the string is not valid.

This is almost like the `from_into` exercise, but returning errors instead
of falling back to a default value.

Look at the test cases to see which error variants to return.

Another hint: You can use the `map_err` method of `Result` with a function
or a closure to wrap the error from `parse::<usize>`.

Yet another hint: If you would like to propagate errors by using the `?`
operator in your solution, you might want to look at
https://doc.rust-lang.org/stable/rust-by-example/error/multiple_error_types/reenter_question_mark.html
"""

[[exercises]]
name = "try_from_into"
path = "exercises/conversions/try_from_into.rs"
mode = "test"
hint = """
Follow the steps provided right before the `TryFrom` implementation.
You can also use the example at https://doc.rust-lang.org/std/convert/trait.TryFrom.html

Is there an implementation of `TryFrom` in the standard library that
can both do the required integer conversion and check the range of the input?

Another hint: Look at the test cases to see which error variants to return.

Yet another hint: You can use the `map_err` or `or` methods of `Result` to
convert errors.

Yet another hint: If you would like to propagate errors by using the `?`
operator in your solution, you might want to look at
https://doc.rust-lang.org/stable/rust-by-example/error/multiple_error_types/reenter_question_mark.html

Challenge: Can you make the `TryFrom` implementations generic over many integer types?"""

[[exercises]]
name = "as_ref_mut"
path = "exercises/conversions/as_ref_mut.rs"
mode = "test"
hint = """
Add AsRef<str> or AsMut<u32> as a trait bound to the functions."""<|MERGE_RESOLUTION|>--- conflicted
+++ resolved
@@ -268,14 +268,9 @@
 path = "exercises/vecs/vecs2.rs"
 mode = "test"
 hint = """
-<<<<<<< HEAD
 In the first function we are looping over the Vector and getting a reference to one `element` at a time.
 To modify the value of that `element` we need to use the * dereference operator. You can learn more in this chapter of the Rust book:
 https://doc.rust-lang.org/stable/book/ch08-01-vectors.html#iterating-over-the-values-in-a-vector
-=======
-Hint 1: In the code, the variable `element` represents an item from the Vec as it is being iterated.
-Can you try multiplying this?
->>>>>>> a5fe578e
 
 In the second function this dereferencing is not necessary, because the map function expects the new value to be returned.
 
