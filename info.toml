--- conflicted
+++ resolved
@@ -445,13 +445,8 @@
 mode = "compile"
 hint = """
 Yes, it would be really easy to fix this by just changing the value bound to `word` to be a
-<<<<<<< HEAD
 string slice instead of a `String`, wouldn't it?? There is a way to add one character to the
 if statement, though, that will coerce the `String` into a string slice.
-=======
-string slice instead of a `String`, wouldn't it?? There is a way to add one character to line
-12, though, that will coerce the `String` into a string slice.
->>>>>>> a7300da7
 
 Side note: If you're interested in learning about how this kind of reference conversion works, you can jump ahead in the book and read this part in the smart pointers chapter: https://doc.rust-lang.org/stable/book/ch15-02-deref.html#implicit-deref-coercions-with-functions-and-methods"""
 
