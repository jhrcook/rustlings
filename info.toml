# INTRO

[[exercises]]
name = "intro1"
path = "exercises/intro/intro1.rs"
mode = "compile"
hint = """
Remove the I AM NOT DONE comment in the exercises/intro/intro1.rs file
to move on to the next exercise."""

[[exercises]]
name = "intro2"
path = "exercises/intro/intro2.rs"
mode = "compile"
hint = """
Add an argument after the format string."""

# VARIABLES

[[exercises]]
name = "variables1"
path = "exercises/variables/variables1.rs"
mode = "compile"
hint = """
The declaration on line 8 is missing a keyword that is needed in Rust
to create a new variable binding."""

[[exercises]]
name = "variables2"
path = "exercises/variables/variables2.rs"
mode = "compile"
hint = """
The compiler message is saying that Rust cannot infer the type that the
variable binding `x` has with what is given here.
What happens if you annotate line 7 with a type annotation?
What if you give x a value?
What if you do both?
What type should x be, anyway?
What if x is the same type as 10? What if it's a different type?"""

[[exercises]]
name = "variables3"
path = "exercises/variables/variables3.rs"
mode = "compile"
hint = """
Oops! In this exercise, we have a variable binding that we've created on
line 7, and we're trying to use it on line 8, but we haven't given it a
value. We can't print out something that isn't there; try giving x a value!
This is an error that can cause bugs that's very easy to make in any
programming language -- thankfully the Rust compiler has caught this for us!"""

[[exercises]]
name = "variables4"
path = "exercises/variables/variables4.rs"
mode = "compile"
hint = """
In Rust, variable bindings are immutable by default. But here we're trying
to reassign a different value to x! There's a keyword we can use to make
a variable binding mutable instead."""

[[exercises]]
name = "variables5"
path = "exercises/variables/variables5.rs"
mode = "compile"
hint = """
In variables4 we already learned how to make an immutable variable mutable
using a special keyword. Unfortunately this doesn't help us much in this exercise
because we want to assign a different typed value to an existing variable. Sometimes
you may also like to reuse existing variable names because you are just converting
values to different types like in this exercise.
Fortunately Rust has a powerful solution to this problem: 'Shadowing'!
You can read more about 'Shadowing' in the book's section 'Variables and Mutability':
https://doc.rust-lang.org/book/ch03-01-variables-and-mutability.html#shadowing
Try to solve this exercise afterwards using this technique."""

[[exercises]]
name = "variables6"
path = "exercises/variables/variables6.rs"
mode = "compile"
hint = """
We know about variables and mutability, but there is another important type of
variable available: constants.
Constants are always immutable and they are declared with keyword 'const' rather
than keyword 'let'.
Constants types must also always be annotated.

Read more about constants and the differences between variables and constants under 'Constants' in the book's section 'Variables and Mutability':
https://doc.rust-lang.org/book/ch03-01-variables-and-mutability.html#constants
"""

# FUNCTIONS

[[exercises]]
name = "functions1"
path = "exercises/functions/functions1.rs"
mode = "compile"
hint = """
This main function is calling a function that it expects to exist, but the
function doesn't exist. It expects this function to have the name `call_me`.
It expects this function to not take any arguments and not return a value.
Sounds a lot like `main`, doesn't it?"""

[[exercises]]
name = "functions2"
path = "exercises/functions/functions2.rs"
mode = "compile"
hint = """
Rust requires that all parts of a function's signature have type annotations,
but `call_me` is missing the type annotation of `num`."""

[[exercises]]
name = "functions3"
path = "exercises/functions/functions3.rs"
mode = "compile"
hint = """
This time, the function *declaration* is okay, but there's something wrong
with the place where we're calling the function.
As a reminder, you can freely play around with different solutions in Rustlings!
Watch mode will only jump to the next exercise if you remove the I AM NOT DONE comment."""

[[exercises]]
name = "functions4"
path = "exercises/functions/functions4.rs"
mode = "compile"
hint = """
The error message points to line 17 and says it expects a type after the
`->`. This is where the function's return type should be -- take a look at
the `is_even` function for an example!

Also: Did you figure out that, technically, u32 would be the more fitting type
for the prices here, since they can't be negative? If so, kudos!"""

[[exercises]]
name = "functions5"
path = "exercises/functions/functions5.rs"
mode = "compile"
hint = """
This is a really common error that can be fixed by removing one character.
It happens because Rust distinguishes between expressions and statements: expressions return a value based on their operand(s), and statements simply return a () type which behaves just like `void` in C/C++ language.
We want to return a value of `i32` type from the `square` function, but it is returning a `()` type...
They are not the same. There are two solutions:
1. Add a `return` ahead of `num * num;`
2. remove `;`, make it to be `num * num`"""

# IF

[[exercises]]
name = "if1"
path = "exercises/if/if1.rs"
mode = "test"
hint = """
It's possible to do this in one line if you would like!
Some similar examples from other languages:
- In C(++) this would be: `a > b ? a : b`
- In Python this would be:  `a if a > b else b`
Remember in Rust that:
- the `if` condition does not need to be surrounded by parentheses
- `if`/`else` conditionals are expressions
- Each condition is followed by a `{}` block."""

[[exercises]]
name = "if2"
path = "exercises/if/if2.rs"
mode = "test"
hint = """
For that first compiler error, it's important in Rust that each conditional
block returns the same type! To get the tests passing, you will need a couple
conditions checking different input values."""

# QUIZ 1

[[exercises]]
name = "quiz1"
path = "exercises/quiz1.rs"
mode = "test"
hint = "No hints this time ;)"

# PRIMITIVE TYPES

[[exercises]]
name = "primitive_types1"
path = "exercises/primitive_types/primitive_types1.rs"
mode = "compile"
hint = "No hints this time ;)"

[[exercises]]
name = "primitive_types2"
path = "exercises/primitive_types/primitive_types2.rs"
mode = "compile"
hint = "No hints this time ;)"

[[exercises]]
name = "primitive_types3"
path = "exercises/primitive_types/primitive_types3.rs"
mode = "compile"
hint = """
There's a shorthand to initialize Arrays with a certain size that does not
require you to type in 100 items (but you certainly can if you want!).
For example, you can do:
let array = ["Are we there yet?"; 10];

Bonus: what are some other things you could have that would return true
for `a.len() >= 100`?"""

[[exercises]]
name = "primitive_types4"
path = "exercises/primitive_types/primitive_types4.rs"
mode = "test"
hint = """
Take a look at the Understanding Ownership -> Slices -> Other Slices section of the book:
https://doc.rust-lang.org/book/ch04-03-slices.html
and use the starting and ending indices of the items in the Array
that you want to end up in the slice.

If you're curious why the first argument of `assert_eq!` does not
have an ampersand for a reference since the second argument is a
reference, take a look at the coercion chapter of the nomicon:
https://doc.rust-lang.org/nomicon/coercions.html"""

[[exercises]]
name = "primitive_types5"
path = "exercises/primitive_types/primitive_types5.rs"
mode = "compile"
hint = """
Take a look at the Data Types -> The Tuple Type section of the book:
https://doc.rust-lang.org/book/ch03-02-data-types.html#the-tuple-type
Particularly the part about destructuring (second to last example in the section).
You'll need to make a pattern to bind `name` and `age` to the appropriate parts
of the tuple. You can do it!!"""

[[exercises]]
name = "primitive_types6"
path = "exercises/primitive_types/primitive_types6.rs"
mode = "test"
hint = """
While you could use a destructuring `let` for the tuple here, try
indexing into it instead, as explained in the last example of the
Data Types -> The Tuple Type section of the book:
https://doc.rust-lang.org/book/ch03-02-data-types.html#the-tuple-type
Now you have another tool in your toolbox!"""

# VECS

[[exercises]]
name = "vecs1"
path = "exercises/vecs/vecs1.rs"
mode = "test"
hint = """
In Rust, there are two ways to define a Vector.
1. One way is to use the `Vec::new()` function to create a new vector
  and fill it with the `push()` method.
2. The second way, which is simpler is to use the `vec![]` macro and
  define your elements inside the square brackets.
Check this chapter: https://doc.rust-lang.org/stable/book/ch08-01-vectors.html
of the Rust book to learn more.
"""

[[exercises]]
name = "vecs2"
path = "exercises/vecs/vecs2.rs"
mode = "test"
hint = """
Hint 1: `i` is each element from the Vec as they are being iterated. Can you try
multiplying this?

Hint 2: For the first function, there's a way to directly access the numbers stored
in the Vec, using the * dereference operator. You can both access and write to the
number that way.

After you've completed both functions, decide for yourself which approach you like
better. What do you think is the more commonly used pattern under Rust developers?
"""

# MOVE SEMANTICS

[[exercises]]
name = "move_semantics1"
path = "exercises/move_semantics/move_semantics1.rs"
mode = "compile"
hint = """
So you've got the "cannot borrow immutable local variable `vec1` as mutable" error on line 13,
right? The fix for this is going to be adding one keyword, and the addition is NOT on line 13
where the error is.

Also: Try accessing `vec0` after having called `fill_vec()`. See what happens!"""

[[exercises]]
name = "move_semantics2"
path = "exercises/move_semantics/move_semantics2.rs"
mode = "compile"
hint = """
So, `vec0` is passed into the `fill_vec` function as an argument. In Rust,
when an argument is passed to a function and it's not explicitly returned,
you can't use the original variable anymore. We call this "moving" a variable.
Variables that are moved into a function (or block scope) and aren't explicitly
returned get "dropped" at the end of that function. This is also what happens here.
There's a few ways to fix this, try them all if you want:
1. Make another, separate version of the data that's in `vec0` and pass that
   to `fill_vec` instead.
2. Make `fill_vec` borrow its argument instead of taking ownership of it,
   and then copy the data within the function in order to return an owned
   `Vec<i32>`
3. Make `fill_vec` *mutably* borrow a reference to its argument (which will need to be
   mutable), modify it directly, then not return anything. Then you can get rid
   of `vec1` entirely -- note that this will change what gets printed by the
   first `println!`"""

[[exercises]]
name = "move_semantics3"
path = "exercises/move_semantics/move_semantics3.rs"
mode = "compile"
hint = """
The difference between this one and the previous ones is that the first line
of `fn fill_vec` that had `let mut vec = vec;` is no longer there. You can,
instead of adding that line back, add `mut` in one place that will change
an existing binding to be a mutable binding instead of an immutable one :)"""

[[exercises]]
name = "move_semantics4"
path = "exercises/move_semantics/move_semantics4.rs"
mode = "compile"
hint = """
Stop reading whenever you feel like you have enough direction :) Or try
doing one step and then fixing the compiler errors that result!
So the end goal is to:
   - get rid of the first line in main that creates the new vector
   - so then `vec0` doesn't exist, so we can't pass it to `fill_vec`
   - we don't want to pass anything to `fill_vec`, so its signature should
     reflect that it does not take any arguments
   - since we're not creating a new vec in `main` anymore, we need to create
     a new vec in `fill_vec`, similarly to the way we did in `main`"""

[[exercises]]
name = "move_semantics5"
path = "exercises/move_semantics/move_semantics5.rs"
mode = "compile"
hint = """
Carefully reason about the range in which each mutable reference is in
scope. Does it help to update the value of referent (x) immediately after
the mutable reference is taken? Read more about 'Mutable References'
in the book's section References and Borrowing':
https://doc.rust-lang.org/book/ch04-02-references-and-borrowing.html#mutable-references.
"""

[[exercises]]
name = "move_semantics6"
path = "exercises/move_semantics/move_semantics6.rs"
mode = "compile"
hint = """
To find the answer, you can consult the book section "References and Borrowing":
https://doc.rust-lang.org/stable/book/ch04-02-references-and-borrowing.html
The first problem is that `get_char` is taking ownership of the string.
So `data` is moved and can't be used for `string_uppercase`
`data` is moved to `get_char` first, meaning that `string_uppercase` cannot manipulate the data.
Once you've fixed that, `string_uppercase`'s function signature will also need to be adjusted.
Can you figure out how?

Another hint: it has to do with the `&` character."""

# STRUCTS

[[exercises]]
name = "structs1"
path = "exercises/structs/structs1.rs"
mode = "test"
hint = """
Rust has more than one type of struct. Three actually, all variants are used to package related data together.
There are normal (or classic) structs. These are named collections of related data stored in fields.
Tuple structs are basically just named tuples.
Finally, Unit-like structs. These don't have any fields and are useful for generics.

In this exercise you need to complete and implement one of each kind.
Read more about structs in The Book: https://doc.rust-lang.org/book/ch05-01-defining-structs.html"""

[[exercises]]
name = "structs2"
path = "exercises/structs/structs2.rs"
mode = "test"
hint = """
Creating instances of structs is easy, all you need to do is assign some values to its fields.
There are however some shortcuts that can be taken when instantiating structs.
Have a look in The Book, to find out more: https://doc.rust-lang.org/stable/book/ch05-01-defining-structs.html#creating-instances-from-other-instances-with-struct-update-syntax"""

[[exercises]]
name = "structs3"
path = "exercises/structs/structs3.rs"
mode = "test"
hint = """
The new method needs to panic if the weight is physically impossible :), how do we do that in Rust?

For is_international: What makes a package international? Seems related to the places it goes through right?

For calculate_transport_fees: Bigger is more expensive usually, we don't have size, but something may fit the bill here :)

Have a look in The Book, to find out more about method implementations: https://doc.rust-lang.org/book/ch05-03-method-syntax.html"""

# ENUMS

[[exercises]]
name = "enums1"
path = "exercises/enums/enums1.rs"
mode = "compile"
hint = "No hints this time ;)"

[[exercises]]
name = "enums2"
path = "exercises/enums/enums2.rs"
mode = "compile"
hint = """
You can create enumerations that have different variants with different types
such as no data, anonymous structs, a single string, tuples, ...etc"""

[[exercises]]
name = "enums3"
path = "exercises/enums/enums3.rs"
mode = "test"
hint = """
As a first step, you can define enums to compile this code without errors.
and then create a match expression in `process()`. 
Note that you need to deconstruct some message variants 
in the match expression to get value in the variant."""

# STRINGS

[[exercises]]
name = "strings1"
path = "exercises/strings/strings1.rs"
mode = "compile"
hint = """
The `current_favorite_color` function is currently returning a string slice with the `'static`
lifetime. We know this because the data of the string lives in our code itself -- it doesn't
come from a file or user input or another program -- so it will live as long as our program
lives. But it is still a string slice. There's one way to create a `String` by converting a
string slice covered in the Strings chapter of the book, and another way that uses the `From`
trait."""

[[exercises]]
name = "strings2"
path = "exercises/strings/strings2.rs"
mode = "compile"
hint = """
Yes, it would be really easy to fix this by just changing the value bound to `word` to be a
string slice instead of a `String`, wouldn't it?? There is a way to add one character to line
9, though, that will coerce the `String` into a string slice."""

[[exercises]]
name = "strings3"
path = "exercises/strings/strings3.rs"
mode = "test"
hint = """
There's tons of useful standard library functions for strings. Let's try and use some of
them!

For the compose_me method: You can either use the `format!` macro, or convert the string
slice into an owned string, which you can then freely extend."""

[[exercises]]
name = "strings4"
path = "exercises/strings/strings4.rs"
mode = "compile"
hint = "No hints this time ;)"

# MODULES

[[exercises]]
name = "modules1"
path = "exercises/modules/modules1.rs"
mode = "compile"
hint = """
Everything is private in Rust by default-- but there's a keyword we can use
to make something public! The compiler error should point to the thing that
needs to be public."""

[[exercises]]
name = "modules2"
path = "exercises/modules/modules2.rs"
mode = "compile"
hint = """
The delicious_snacks module is trying to present an external interface that is 
different than its internal structure (the `fruits` and `veggies` modules and
associated constants). Complete the `use` statements to fit the uses in main and
find the one keyword missing for both constants."""

[[exercises]]
name = "modules3"
path = "exercises/modules/modules3.rs"
mode = "compile"
hint = """
UNIX_EPOCH and SystemTime are declared in the std::time module. Add a use statement
for these two to bring them into scope. You can use nested paths or the glob
operator to bring these two in using only one line."""

# HASHMAPS

[[exercises]]
name = "hashmaps1"
path = "exercises/hashmaps/hashmaps1.rs"
mode = "test"
hint = """
Hint 1: Take a look at the return type of the function to figure out
  the type for the `basket`.
Hint 2: Number of fruits should be at least 5. And you have to put
  at least three different types of fruits.
"""

[[exercises]]
name = "hashmaps2"
path = "exercises/hashmaps/hashmaps2.rs"
mode = "test"
hint = """
Use the `entry()` and `or_insert()` methods of `HashMap` to achieve this.
Learn more at https://doc.rust-lang.org/stable/book/ch08-03-hash-maps.html#only-inserting-a-value-if-the-key-has-no-value
"""

[[exercises]]
name = "hashmaps3"
path = "exercises/hashmaps/hashmaps3.rs"
mode = "test"
hint = """
Hint 1: Use the `entry()` and `or_insert()` methods of `HashMap` to insert entries corresponding to each team in the scores table.
Learn more at https://doc.rust-lang.org/stable/book/ch08-03-hash-maps.html#only-inserting-a-value-if-the-key-has-no-value
Hint 2: If there is already an entry for a given key, the value returned by `entry()` can be updated based on the existing value.
Learn more at https://doc.rust-lang.org/book/ch08-03-hash-maps.html#updating-a-value-based-on-the-old-value
"""

# QUIZ 2

[[exercises]]
name = "quiz2"
path = "exercises/quiz2.rs"
mode = "test"
hint = "No hints this time ;)"

# OPTIONS

[[exercises]]
name = "options1"
path = "exercises/options/options1.rs"
mode = "test"
hint = """
Options can have a Some value, with an inner value, or a None value, without an inner value.
There's multiple ways to get at the inner value, you can use unwrap, or pattern match. Unwrapping
is the easiest, but how do you do it safely so that it doesn't panic in your face later?"""

[[exercises]]
name = "options2"
path = "exercises/options/options2.rs"
mode = "compile"
hint = """
check out:
https://doc.rust-lang.org/rust-by-example/flow_control/if_let.html
https://doc.rust-lang.org/rust-by-example/flow_control/while_let.html

Remember that Options can be stacked in if let and while let.
For example: Some(Some(variable)) = variable2
Also see Option::flatten
"""

[[exercises]]
name = "options3"
path = "exercises/options/options3.rs"
mode = "compile"
hint = """
The compiler says a partial move happened in the `match`
statement. How can this be avoided? The compiler shows the correction
needed. After making the correction as suggested by the compiler, do
read: https://doc.rust-lang.org/std/keyword.ref.html"""

# ERROR HANDLING

[[exercises]]
name = "errors1"
path = "exercises/error_handling/errors1.rs"
mode = "test"
hint = """
`Ok` and `Err` are one of the variants of `Result`, so what the tests are saying
is that `generate_nametag_text` should return a `Result` instead of an
`Option`.

To make this change, you'll need to:
   - update the return type in the function signature to be a Result<String, String> that
     could be the variants `Ok(String)` and `Err(String)`
   - change the body of the function to return `Ok(stuff)` where it currently
     returns `Some(stuff)`
   - change the body of the function to return `Err(error message)` where it
     currently returns `None`"""

[[exercises]]
name = "errors2"
path = "exercises/error_handling/errors2.rs"
mode = "test"
hint = """
One way to handle this is using a `match` statement on
`item_quantity.parse::<i32>()` where the cases are `Ok(something)` and
`Err(something)`. This pattern is very common in Rust, though, so there's
a `?` operator that does pretty much what you would make that match statement
do for you! Take a look at this section of the Error Handling chapter:
https://doc.rust-lang.org/book/ch09-02-recoverable-errors-with-result.html#a-shortcut-for-propagating-errors-the--operator
and give it a try!"""

[[exercises]]
name = "errors3"
path = "exercises/error_handling/errors3.rs"
mode = "compile"
hint = """
If other functions can return a `Result`, why shouldn't `main`? It's a fairly common
convention to return something like Result<(), ErrorType> from your main function.
The unit (`()`) type is there because nothing is really needed in terms of positive
results."""

[[exercises]]
name = "errors4"
path = "exercises/error_handling/errors4.rs"
mode = "test"
hint = """
`PositiveNonzeroInteger::new` is always creating a new instance and returning an `Ok` result.
It should be doing some checking, returning an `Err` result if those checks fail, and only
returning an `Ok` result if those checks determine that everything is... okay :)"""

[[exercises]]
name = "errors5"
path = "exercises/error_handling/errors5.rs"
mode = "compile"
hint = """
There are two different possible `Result` types produced within `main()`, which are
propagated using `?` operators. How do we declare a return type from `main()` that allows both? 

Under the hood, the `?` operator calls `From::from` on the error value to convert it to a boxed
trait object, a `Box<dyn error::Error>`. This boxed trait object is polymorphic, and since all
errors implement the `error:Error` trait, we can capture lots of different errors in one "Box" 
object. 

Check out this section of the book:
https://doc.rust-lang.org/book/ch09-02-recoverable-errors-with-result.html#a-shortcut-for-propagating-errors-the--operator

Read more about boxing errors:
https://doc.rust-lang.org/stable/rust-by-example/error/multiple_error_types/boxing_errors.html

Read more about using the `?` operator with boxed errors:
https://doc.rust-lang.org/stable/rust-by-example/error/multiple_error_types/reenter_question_mark.html
"""

[[exercises]]
name = "errors6"
path = "exercises/error_handling/errors6.rs"
mode = "test"
hint = """
This exercise uses a completed version of `PositiveNonzeroInteger` from
errors4.

Below the line that TODO asks you to change, there is an example of using
the `map_err()` method on a `Result` to transform one type of error into
another. Try using something similar on the `Result` from `parse()`. You
might use the `?` operator to return early from the function, or you might
use a `match` expression, or maybe there's another way!

You can create another function inside `impl ParsePosNonzeroError` to use
with `map_err()`.

Read more about `map_err()` in the `std::result` documentation:
https://doc.rust-lang.org/std/result/enum.Result.html#method.map_err"""

# Generics

[[exercises]]
name = "generics1"
path = "exercises/generics/generics1.rs"
mode = "compile"
hint = """
Vectors in rust make use of generics to create dynamically sized arrays of any type.
You need to tell the compiler what type we are pushing onto this vector."""

[[exercises]]
name = "generics2"
path = "exercises/generics/generics2.rs"
mode = "test"
hint = """
Currently we are wrapping only values of type 'u32'.
Maybe we could update the explicit references to this data type somehow?

If you are still stuck https://doc.rust-lang.org/stable/book/ch10-01-syntax.html#in-method-definitions
"""

# TRAITS

[[exercises]]
name = "traits1"
path = "exercises/traits/traits1.rs"
mode = "test"
hint = """
A discussion about Traits in Rust can be found at:
https://doc.rust-lang.org/book/ch10-02-traits.html
"""

[[exercises]]
name = "traits2"
path = "exercises/traits/traits2.rs"
mode = "test"
hint = """
Notice how the trait takes ownership of 'self',and returns `Self'.
Try mutating the incoming string vector. Have a look at the tests to see
what the result should look like!

Vectors provide suitable methods for adding an element at the end. See
the documentation at: https://doc.rust-lang.org/std/vec/struct.Vec.html"""

[[exercises]]
name = "traits3"
path = "exercises/traits/traits3.rs"
mode = "test"
hint = """
Traits can have a default implementation for functions. Structs that implement
the trait can then use the default version of these functions if they choose not
implement the function themselves.

See the documentation at: https://doc.rust-lang.org/book/ch10-02-traits.html#default-implementations
"""

[[exercises]]
name = "traits4"
path = "exercises/traits/traits4.rs"
mode = "test"
hint = """
Instead of using concrete types as parameters you can use traits. Try replacing the
'??' with 'impl <what goes here?>'

See the documentation at: https://doc.rust-lang.org/book/ch10-02-traits.html#traits-as-parameters
"""

[[exercises]]
name = "traits5"
path = "exercises/traits/traits5.rs"
mode = "compile"
hint = """
To ensure a parameter implements multiple traits use the '+ syntax'. Try replacing the
'??' with 'impl <> + <>'.

See the documentation at: https://doc.rust-lang.org/book/ch10-02-traits.html#specifying-multiple-trait-bounds-with-the--syntax
"""

# QUIZ 3

[[exercises]]
name = "quiz3"
path = "exercises/quiz3.rs"
mode = "test"
hint = """
To find the best solution to this challenge you're going to need to think back to your
knowledge of traits, specifically Trait Bound Syntax -  you may also need this: `use std::fmt::Display;`."""

# TESTS

[[exercises]]
name = "tests1"
path = "exercises/tests/tests1.rs"
mode = "test"
hint = """
You don't even need to write any code to test -- you can just test values and run that, even
though you wouldn't do that in real life :) `assert!` is a macro that needs an argument.
Depending on the value of the argument, `assert!` will do nothing (in which case the test will
pass) or `assert!` will panic (in which case the test will fail). So try giving different values
to `assert!` and see which ones compile, which ones pass, and which ones fail :)"""

[[exercises]]
name = "tests2"
path = "exercises/tests/tests2.rs"
mode = "test"
hint = """
Like the previous exercise, you don't need to write any code to get this test to compile and
run. `assert_eq!` is a macro that takes two arguments and compares them. Try giving it two
values that are equal! Try giving it two arguments that are different! Try giving it two values
that are of different types! Try switching which argument comes first and which comes second!"""

[[exercises]]
name = "tests3"
path = "exercises/tests/tests3.rs"
mode = "test"
hint = """
You can call a function right where you're passing arguments to `assert!` -- so you could do
something like `assert!(having_fun())`. If you want to check that you indeed get false, you
can negate the result of what you're doing using `!`, like `assert!(!having_fun())`."""

# LIFETIMES

[[exercises]]
name = "lifetimes1"
path = "exercises/lifetimes/lifetimes1.rs"
mode = "compile"
hint = """
Let the compiler guide you. Also take a look at the book if you need help:
https://doc.rust-lang.org/book/ch10-03-lifetime-syntax.html"""

[[exercises]]
name = "lifetimes2"
path = "exercises/lifetimes/lifetimes2.rs"
mode = "compile"
hint = """
Remember that the generic lifetime 'a will get the concrete lifetime that is equal to the smaller of the lifetimes of x and y.
You can take at least two paths to achieve the desired result while keeping the inner block:
1. Move the string2 declaration to make it live as long as string1 (how is result declared?)
2. Move println! into the inner block"""

[[exercises]]
name = "lifetimes3"
path = "exercises/lifetimes/lifetimes3.rs"
mode = "compile"
hint = """
If you use a lifetime annotation in a struct's fields, where else does it need to be added?"""

# STANDARD LIBRARY TYPES

[[exercises]]
name = "iterators1"
path = "exercises/standard_library_types/iterators1.rs"
mode = "compile"
hint = """
Step 1:
We need to apply something to the collection `my_fav_fruits` before we start to go through
it. What could that be? Take a look at the struct definition for a vector for inspiration:
https://doc.rust-lang.org/std/vec/struct.Vec.html.
Step 2 & step 2.1:
Very similar to the lines above and below. You've got this!
Step 3:
An iterator goes through all elements in a collection, but what if we've run out of
elements? What should we expect here? If you're stuck, take a look at
https://doc.rust-lang.org/std/iter/trait.Iterator.html for some ideas.
"""

[[exercises]]
name = "iterators2"
path = "exercises/standard_library_types/iterators2.rs"
mode = "test"
hint = """
Step 1
The variable `first` is a `char`. It needs to be capitalized and added to the
remaining characters in `c` in order to return the correct `String`.
The remaining characters in `c` can be viewed as a string slice using the
`as_str` method.
The documentation for `char` contains many useful methods.
https://doc.rust-lang.org/std/primitive.char.html

Step 2
Create an iterator from the slice. Transform the iterated values by applying
the `capitalize_first` function. Remember to collect the iterator.

Step 3.
This is surprising similar to the previous solution. Collect is very powerful
and very general. Rust just needs to know the desired type."""

[[exercises]]
name = "iterators3"
path = "exercises/standard_library_types/iterators3.rs"
mode = "test"
hint = """
The divide function needs to return the correct error when even division is not
possible.

The division_results variable needs to be collected into a collection type.

The result_with_list function needs to return a single Result where the success
case is a vector of integers and the failure case is a DivisionError.

The list_of_results function needs to return a vector of results.

See https://doc.rust-lang.org/std/iter/trait.Iterator.html#method.collect for how 
the `FromIterator` trait is used in `collect()`. This trait is REALLY powerful! It
can make the solution to this exercise infinitely easier."""

[[exercises]]
name = "iterators4"
path = "exercises/standard_library_types/iterators4.rs"
mode = "test"
hint = """
In an imperative language, you might write a for loop that updates
a mutable variable. Or, you might write code utilizing recursion
and a match clause. In Rust you can take another functional
approach, computing the factorial elegantly with ranges and iterators.

Hint 2: Check out the `fold` and `rfold` methods!"""

[[exercises]]
name = "iterators5"
path = "exercises/standard_library_types/iterators5.rs"
mode = "test"
hint = """
The documentation for the std::iter::Iterator trait contains numerous methods
that would be helpful here.

Return 0 from count_collection_iterator to make the code compile in order to
test count_iterator.

The collection variable in count_collection_iterator is a slice of HashMaps. It
needs to be converted into an iterator in order to use the iterator methods.

The fold method can be useful in the count_collection_iterator function.

For a further challenge, consult the documentation for Iterator to find
a different method that could make your code more compact than using fold."""

[[exercises]]
name = "box1"
path = "exercises/standard_library_types/box1.rs"
mode = "test"
hint = """
Step 1
The compiler's message should help: since we cannot store the value of the actual type
when working with recursive types, we need to store a reference (pointer) to its value.
We should, therefore, place our `List` inside a `Box`. More details in the book here:
https://doc.rust-lang.org/book/ch15-01-box.html#enabling-recursive-types-with-boxes

Step 2
Creating an empty list should be fairly straightforward (hint: peek at the assertions).
For a non-empty list keep in mind that we want to use our Cons "list builder".
Although the current list is one of integers (i32), feel free to change the definition
and try other types!
"""

[[exercises]]
name = "arc1"
path = "exercises/standard_library_types/arc1.rs"
mode = "compile"
hint = """
Make `shared_numbers` be an `Arc` from the numbers vector. Then, in order
to avoid creating a copy of `numbers`, you'll need to create `child_numbers`
inside the loop but still in the main thread.

`child_numbers` should be a clone of the Arc of the numbers instead of a
thread-local copy of the numbers.

This is a simple exercise if you understand the underlying concepts, but if this
is too much of a struggle, consider reading through all of Chapter 16 in the book:
https://doc.rust-lang.org/stable/book/ch16-00-concurrency.html
"""

[[exercises]]
<<<<<<< HEAD
name = "rc1"
path = "exercises/standard_library_types/rc1.rs"
mode = "compile"
hint = """
This is a straightforward exercise to use the Rc<T> type. Each Planet has
ownership of the Sun, and uses Rc::clone() to increment the reference count of the Sun.
After using drop() to move the Planets out of scope individually, the reference count goes down.
In the end the sun only has one reference again, to itself. See more at:
https://doc.rust-lang.org/book/ch15-04-rc.html

* Unforunately Pluto is no longer considered a planet :(
=======
name = "cow1"
path = "exercises/standard_library_types/cow1.rs"
mode = "compile"
hint = """
Since the vector is already owned, the `Cow` type doesn't need to clone it.

Checkout https://doc.rust-lang.org/std/borrow/enum.Cow.html for documentation
on the `Cow` type.
>>>>>>> 25ab52b8
"""

# THREADS

[[exercises]]
name = "threads1"
path = "exercises/threads/threads1.rs"
mode = "compile"
hint = """
`JoinHandle` is a struct that is returned from a spawned thread: 
https://doc.rust-lang.org/std/thread/fn.spawn.html

A challenge with multi-threaded applications is that the main thread can 
finish before the spawned threads are completed.
https://doc.rust-lang.org/book/ch16-01-threads.html#waiting-for-all-threads-to-finish-using-join-handle

Collect the JoinHandles and wait for them to finish.
https://doc.rust-lang.org/std/thread/struct.JoinHandle.html
"""

[[exercises]]
name = "threads2"
path = "exercises/threads/threads2.rs"
mode = "compile"
hint = """
`Arc` is an Atomic Reference Counted pointer that allows safe, shared access
to **immutable** data. But we want to *change* the number of `jobs_completed`
so we'll need to also use another type that will only allow one thread to
mutate the data at a time. Take a look at this section of the book:
https://doc.rust-lang.org/book/ch16-03-shared-state.html#atomic-reference-counting-with-arct
and keep reading if you'd like more hints :)


Do you now have an `Arc` `Mutex` `JobStatus` at the beginning of main? Like:
`let status = Arc::new(Mutex::new(JobStatus { jobs_completed: 0 }));`
Similar to the code in the example in the book that happens after the text
that says "We can use Arc<T> to fix this.". If not, give that a try! If you
do and would like more hints, keep reading!!


Make sure neither of your threads are holding onto the lock of the mutex
while they are sleeping, since this will prevent the other thread from
being allowed to get the lock. Locks are automatically released when
they go out of scope.

If you've learned from the sample solutions, I encourage you to come
back to this exercise and try it again in a few days to reinforce
what you've learned :)"""

[[exercises]]
name = "threads3"
path = "exercises/threads/threads3.rs"
mode = "compile"
hint = """
An alternate way to handle concurrency between threads is to use
a mpsc (multiple producer, single consumer) channel to communicate.
With both a sending end and a receiving end, it's possible to
send values in one thread and receieve them in another.
Multiple producers are possible by using clone() to create a duplicate
of the original sending end.
See https://doc.rust-lang.org/book/ch16-02-message-passing.html for more info.
"""

# MACROS

[[exercises]]
name = "macros1"
path = "exercises/macros/macros1.rs"
mode = "compile"
hint = """
When you call a macro, you need to add something special compared to a
regular function call. If you're stuck, take a look at what's inside
`my_macro`."""

[[exercises]]
name = "macros2"
path = "exercises/macros/macros2.rs"
mode = "compile"
hint = """
Macros don't quite play by the same rules as the rest of Rust, in terms of
what's available where.

Unlike other things in Rust, the order of "where you define a macro" versus
"where you use it" actually matters."""

[[exercises]]
name = "macros3"
path = "exercises/macros/macros3.rs"
mode = "compile"
hint = """
In order to use a macro outside of its module, you need to do something
special to the module to lift the macro out into its parent.

The same trick also works on "extern crate" statements for crates that have
exported macros, if you've seen any of those around."""

[[exercises]]
name = "macros4"
path = "exercises/macros/macros4.rs"
mode = "compile"
hint = """
You only need to add a single character to make this compile.
The way macros are written, it wants to see something between each
"macro arm", so it can separate them.

That's all the macro exercises we have in here, but it's barely even
scratching the surface of what you can do with Rust's macros. For a more
thorough introduction, you can have a read through the little book of Rust
macros: https://veykril.github.io/tlborm/"""

#  CLIPPY

[[exercises]]
name = "clippy1"
path = "exercises/clippy/clippy1.rs"
mode = "clippy"
hint = """
Rust stores the highest precision version of any long or inifinite precision
mathematical constants in the rust standard library.
https://doc.rust-lang.org/stable/std/f32/consts/index.html

We may be tempted to use our own approximations for certain mathematical constants,
but clippy recognizes those imprecise mathematical constants as a source of 
potential error.
See the suggestions of the clippy warning in compile output and use the
appropriate replacement constant from std::f32::consts..."""

[[exercises]]
name = "clippy2"
path = "exercises/clippy/clippy2.rs"
mode = "clippy"
hint = """
`for` loops over Option values are more clearly expressed as an `if let`"""

[[exercises]]
name = "clippy3"
path = "exercises/clippy/clippy3.rs"
mode = "clippy"
hint = "No hints this time!"

# TYPE CONVERSIONS

[[exercises]]
name = "using_as"
path = "exercises/conversions/using_as.rs"
mode = "test"
hint = """
Use the `as` operator to cast one of the operands in the last line of the
`average` function into the expected return type."""

[[exercises]]
name = "from_into"
path = "exercises/conversions/from_into.rs"
mode = "test"
hint = """
Follow the steps provided right before the `From` implementation"""

[[exercises]]
name = "from_str"
path = "exercises/conversions/from_str.rs"
mode = "test"
hint = """
The implementation of FromStr should return an Ok with a Person object,
or an Err with an error if the string is not valid.

This is almost like the `from_into` exercise, but returning errors instead
of falling back to a default value.

Look at the test cases to see which error variants to return.

Another hint: You can use the `map_err` method of `Result` with a function
or a closure to wrap the error from `parse::<usize>`.

Yet another hint: If you would like to propagate errors by using the `?`
operator in your solution, you might want to look at
https://doc.rust-lang.org/stable/rust-by-example/error/multiple_error_types/reenter_question_mark.html
"""

[[exercises]]
name = "try_from_into"
path = "exercises/conversions/try_from_into.rs"
mode = "test"
hint = """
Follow the steps provided right before the `TryFrom` implementation.
You can also use the example at https://doc.rust-lang.org/std/convert/trait.TryFrom.html

Is there an implementation of `TryFrom` in the standard library that
can both do the required integer conversion and check the range of the input?

Another hint: Look at the test cases to see which error variants to return.

Yet another hint: You can use the `map_err` or `or` methods of `Result` to
convert errors.

Yet another hint: If you would like to propagate errors by using the `?`
operator in your solution, you might want to look at
https://doc.rust-lang.org/stable/rust-by-example/error/multiple_error_types/reenter_question_mark.html

Challenge: Can you make the `TryFrom` implementations generic over many integer types?"""

[[exercises]]
name = "as_ref_mut"
path = "exercises/conversions/as_ref_mut.rs"
mode = "test"
hint = """
Add AsRef<str> as a trait bound to the functions."""<|MERGE_RESOLUTION|>--- conflicted
+++ resolved
@@ -933,7 +933,6 @@
 """
 
 [[exercises]]
-<<<<<<< HEAD
 name = "rc1"
 path = "exercises/standard_library_types/rc1.rs"
 mode = "compile"
@@ -945,7 +944,9 @@
 https://doc.rust-lang.org/book/ch15-04-rc.html
 
 * Unforunately Pluto is no longer considered a planet :(
-=======
+"""
+
+[[exercises]]
 name = "cow1"
 path = "exercises/standard_library_types/cow1.rs"
 mode = "compile"
@@ -954,7 +955,6 @@
 
 Checkout https://doc.rust-lang.org/std/borrow/enum.Cow.html for documentation
 on the `Cow` type.
->>>>>>> 25ab52b8
 """
 
 # THREADS
