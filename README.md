# rustlings

Greetings and welcome to rustlings. This project contains small exercises to get you used to reading and writing code. This includes reading and responding to compiler messages!

## How to get started

To use rustlings you need to have a [Rust](https://www.rust-lang.org/) toolchain installed. To install it go to [rustup.rs](https://rustup.rs/).

Once Rust is installed, clone the rustlings repository and enter the resulting directory:

```bash
git clone https://github.com/rustlings/rustlings.git
cd rustlings
```

Once in the directory you can install rustlings on your machine and run exercises:

```bash
cargo install --path .
rustlings <command>
```

Or run rustlings directly with cargo, without installing it:

```bash
cargo run <command>
```

If you choose to not install rustlings, just replace `rustlings` with `cargo run` in the rest of this text.

## Doing exercises
<<<<<<< HEAD
=======
The exercises are sorted by topic and can be found in the subdirectory `rustlings/exercises/<topic>`. For every topic there is an additional README file with some resources to get you started on the topic. We really recommend, that you have a look at them before you start. 
>>>>>>> 9996d4e1

The execises are sorted by topic and can be found in the subdirectory `rustlings/exercises/<topic>`.

For every topic there is an additional README file with some resources to get you started on the topic. We really recommend, that you have a look at them before you start.

Your task is simple. Every exercise contains an error you have to solve, in order to make it compile.

Running `rustlings verify` will compile every exercise in the recommended order. It will stop at the first exercise that didn't compile and show you the error to be solved.

`rustlings watch` will rerun this verification every time you save an exercise.

To compile and run a single exercise you can use `rustlings run <path to the exercise>`.

In case you get stuck, there is usually a hint at the bottom of each exercise.

<<<<<<< HEAD
### Need help?

If you need more help or would like to compare solutions, you can ask in [#rust-beginners on
irc.mozilla.org](https://chat.mibbit.com/?server=irc.mozilla.org&channel=%23rust-beginners ), the
[user forum](https://users.rust-lang.org/), or [the subreddit](https://reddit.com/r/rust). If an
exercise could be improved in any way, please [create an
issue](https://github.com/carols10cents/rustlings/issues/new) or submit a pull request!
=======
If you want to run a single exercise, you can use the subcommand `run <path to the exercise>`.

When you struggle to solve the error, there is usually a tip at the bottom of each exercise. 
>>>>>>> 9996d4e1
<|MERGE_RESOLUTION|>--- conflicted
+++ resolved
@@ -29,12 +29,8 @@
 If you choose to not install rustlings, just replace `rustlings` with `cargo run` in the rest of this text.
 
 ## Doing exercises
-<<<<<<< HEAD
-=======
+
 The exercises are sorted by topic and can be found in the subdirectory `rustlings/exercises/<topic>`. For every topic there is an additional README file with some resources to get you started on the topic. We really recommend, that you have a look at them before you start. 
->>>>>>> 9996d4e1
-
-The execises are sorted by topic and can be found in the subdirectory `rustlings/exercises/<topic>`.
 
 For every topic there is an additional README file with some resources to get you started on the topic. We really recommend, that you have a look at them before you start.
 
@@ -48,16 +44,10 @@
 
 In case you get stuck, there is usually a hint at the bottom of each exercise.
 
-<<<<<<< HEAD
 ### Need help?
 
 If you need more help or would like to compare solutions, you can ask in [#rust-beginners on
 irc.mozilla.org](https://chat.mibbit.com/?server=irc.mozilla.org&channel=%23rust-beginners ), the
 [user forum](https://users.rust-lang.org/), or [the subreddit](https://reddit.com/r/rust). If an
 exercise could be improved in any way, please [create an
-issue](https://github.com/carols10cents/rustlings/issues/new) or submit a pull request!
-=======
-If you want to run a single exercise, you can use the subcommand `run <path to the exercise>`.
-
-When you struggle to solve the error, there is usually a tip at the bottom of each exercise. 
->>>>>>> 9996d4e1
+issue](https://github.com/carols10cents/rustlings/issues/new) or submit a pull request!