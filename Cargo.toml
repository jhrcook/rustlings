--- conflicted
+++ resolved
@@ -12,23 +12,14 @@
 anyhow = "1.0.81"
 clap = { version = "4.5.4", features = ["derive"] }
 console = "0.15.8"
-<<<<<<< HEAD
-glob = "0.3.0"
-=======
->>>>>>> 258ff6f4
 indicatif = "0.17.8"
 notify-debouncer-mini = "0.4.1"
 serde_json = "1.0.115"
 serde = { version = "1.0.197", features = ["derive"] }
-<<<<<<< HEAD
-toml = "0.8.10"
-which = "6.0.1"
-=======
 shlex = "1.3.0"
 toml_edit = { version = "0.22.9", default-features = false, features = ["parse", "serde"] }
 which = "6.0.1"
 winnow = "0.6.5"
->>>>>>> 258ff6f4
 
 [[bin]]
 name = "rustlings"
