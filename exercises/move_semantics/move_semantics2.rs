// move_semantics2.rs
//
// Expected output:
<<<<<<< HEAD
// vec0 has length 3 content `[22, 44, 66]`
// vec1 has length 4 content `[22, 44, 66, 88]`
//
// Execute `rustlings hint move_semantics2` or use the `hint` watch subcommand
// for a hint.
=======
// vec0 has length 3, with contents `[22, 44, 66]`
// vec1 has length 4, with contents `[22, 44, 66, 88]`
>>>>>>> 4cfcf2cc

// I AM NOT DONE

fn main() {
    let vec0 = Vec::new();

    let mut vec1 = fill_vec(vec0);

    println!("{} has length {}, with contents: `{:?}`", "vec0", vec0.len(), vec0);

    vec1.push(88);

    println!("{} has length {}, with contents `{:?}`", "vec1", vec1.len(), vec1);
}

fn fill_vec(vec: Vec<i32>) -> Vec<i32> {
    let mut vec = vec;

    vec.push(22);
    vec.push(44);
    vec.push(66);

    vec
}<|MERGE_RESOLUTION|>--- conflicted
+++ resolved
@@ -1,16 +1,11 @@
 // move_semantics2.rs
 //
 // Expected output:
-<<<<<<< HEAD
-// vec0 has length 3 content `[22, 44, 66]`
-// vec1 has length 4 content `[22, 44, 66, 88]`
+// vec0 has length 3, with contents `[22, 44, 66]`
+// vec1 has length 4, with contents `[22, 44, 66, 88]`
 //
 // Execute `rustlings hint move_semantics2` or use the `hint` watch subcommand
 // for a hint.
-=======
-// vec0 has length 3, with contents `[22, 44, 66]`
-// vec1 has length 4, with contents `[22, 44, 66, 88]`
->>>>>>> 4cfcf2cc
 
 // I AM NOT DONE
 
